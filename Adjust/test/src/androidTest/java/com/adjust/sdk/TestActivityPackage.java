--- conflicted
+++ resolved
@@ -53,11 +53,7 @@
         // default values
         appToken = "123456789012";
         environment = "sandbox";
-<<<<<<< HEAD
-        clientSdk = "android4.11.3";
-=======
         clientSdk = "android4.11.4";
->>>>>>> bf9bfa10
         suffix = "";
         attribution = new AdjustAttribution();
         playServices = true;
@@ -377,8 +373,6 @@
         testParameterBoolean("event_buffering_enabled", eventBufferingEnabled);
         // push_token
         assertParameterEquals("push_token", pushToken);
-<<<<<<< HEAD
-=======
     }
 
     private void testWithoutActivityState() {
@@ -392,7 +386,6 @@
         assertParameterNull("session_length");
         // time_spent
         assertParameterNull("time_spent");
->>>>>>> bf9bfa10
     }
 
     private void testActivityState() {
