<<<<<<< HEAD
=======
### Version 4.11.4 (5th May 2017)
#### Added
- Added check if `sdk_click` package response contains attribution information.
- Added sending of attributable parameters with every `sdk_click` package.

#### Changed
- Replaced `assert` level logs with `warn` level.

---

>>>>>>> bf9bfa10
### Version 4.11.3 (5th April 2017)
#### Changed
- Removed connection validity checks.
- Refactored networking code.

---

### Version 4.11.2 (22nd March 2017)
#### Added
- Added sending of the app's install time.
- Added sending of the app's update time.
- Added connection validity checks.

#### Changed
- Garanteed that access of `Activity Handler` to internal methods is done through it's executor.
- Updated gradle version.

#### Fixed
- Fixed random occurrence of attribution request being fired before session request.
- Fixed query string parsing.
- Using separate executor in background timer like previously done for foreground timer.

---

### Version 4.11.1 (27th February 2017)
#### Fixed
- Prevented creation of multiple threads (https://github.com/adjust/android_sdk/issues/265).
- Protected `Package Manager` from throwing unexpected exception (https://github.com/adjust/android_sdk/issues/265).

---

### Version 4.11.0 (14th December 2016)
#### Added
- Added sending of Amazon Fire Advertising Identifier.
- Added `adid` field to the attribution callback response.
- Added possibility to set default tracker for the app by adding `adjust_config.properties` file to the `assets` folder of your app. Mostly meant to be used by the `Adjust Store & Pre-install Tracker Tool`.
- Added method `Adjust.getAdid()` to be able to get `adid` value at any time after obtaining it, not only when session/event callbacks have been triggered.
- Added methd `Adjust.getAttribution()` to be able to get current attribution value at any time after obtaining it, not only when attribution callback has been triggered.

#### Changed
- Updated Criteo plugin:
    - Added new partner parameter `user_segment` to be sent in `injectUserSegmentIntoCriteoEvents` (for all Criteo events).
    - Moved `customer_id` to be sent in `injectCustomerIdIntoCriteoEvents` (for all Criteo events).
    - Added new partner parameter `new_customer` to be sent in `injectTransactionConfirmedIntoEvent`.
- Firing attribution request as soon as install has been tracked, regardless of presence of attribution callback implementation in user's app.
- Refactored attribution timer code.
- Updated docs.

#### Fixed
- Now reading push token value from activity state file when sending package.

---

### Version 4.10.4 (22nd November 2016)
#### Changed
- Removed native C++ code for checking CPU architecture.

---

### Version 4.10.3 (18th November 2016)
#### Added
- Added sending of `os_buid` with `BUILD.ID` info.
- Added sending of the Fire Advertising ID and it's tracking enabled/disabled information.
- Added sending of the vm ISA information from native code.

#### Fixed
- Removed unnecessary attribution changed listner check.
- Using reflection to get locale information due to old method deprecation.

#### Changed
- Sending push token with dedicated package called `sdk_info`.
- Refactored `Reflection` class.
- Removed unused response types.

---

### Version 4.10.2 (16th September 2016)
#### Changed
- Removed disconnect after `URLConnection` creation. Allow to do it after response is read.

#### Fixed
- Fixed bug in network communication for some Android API levels from SDK v4.10.1.

---

### Version 4.10.1 (14th September 2016)
**SDK v4.10.1 should not be integrated, since we noticed errors in network communication for some Android API levels.**

#### Fixed
- Setting explicit keep alive time for `ScheduledThreadPoolExecutor` to prevent wrong default of older APIs.

---

### Version 4.10.0 (13th September 2016)
#### Added
- Added support for suppress log level.
- Added possibility to delay first session.
- Added support for session parameters to be sent in every session/event.
- Added possibility to inject custom user agent to each request.
- Added teardown method.
- Added reading of the permissions from the manifest.

#### Changed
- Updated docs.

---

### Version 4.7.0 (4th May 2016)
#### Added
- Added background tracking feature.
- Added deferred deep link callback listener with decision whether deep link should be launched or not.

#### Changed
- Send whole referrer and deep link with sdk_click.
- Send `sdk_click` immediately with a dedicated handler.
- Updated docs.

#### Fixed
- Correct behaviour so the SDK does not start when is put enabled/disabled or online/offline.

---

### Version 4.6.0 (15th March 2016)
#### Added
- Added delegate callbacks for tracked events and sessions.

---

### Version 4.3.0 (11th September 2015)
#### Fixed
- Fixed errors on `pre iOS 8` devices due to accessing `calendarWithIdentifier` method.

---

### Version 4.2.3 (8th February 2016)
#### Fixed
- Fixed Sociomantic plugin.

#### Changed
- Renamed getting of device identifiers.

---

### Version 4.2.2 (1st February 2016)
#### Changed
- Eased access to Google Play Advertising Id.

---

### Version 4.2.1 (8th January 2016)
#### Changed
- Send `api_level` and replace `os_version`.
- Update ProGuard rules to add inner class notation.

---

### Version 4.2.0 (22nd December 2015)
#### Added
- Added gradle to the repository.
- Exposing `setDeviceKnown` method in `AdjustConfig` class.

#### Changed
- Updated different tools versions.
- Explicit cast of read objects.
- Explicit naming of deep link recipient.
- Explicit setting of target package of deep link.

---

### Version 4.1.5 (30th November 2015)
#### Added
- Added pom.xml files for plugins to publish in maven repository.

#### Changed
- Updated Criteo plugin to send deep link.

---

### Version 4.1.4 (16th November 2015)
#### Added
- Added support for Trademob plugin.

---

### Version 4.1.3 (26th October 2015)
#### Fixed
- Catch possible error in reading files, a class cast exception, if trying to read different file than expected.

---

### Version 4.1.2 (28th August 2015)
#### Changed
- Replaced `HttpClient` by `HttpURLConnection`.
- Sending full referrer if it contains an adjust parameter(s).

---

### Version 4.1.1 (29th July 2015)
#### Fixed
- Checking if state is valid to prevent exception.

---

### Version 4.1.0 (17th July 2015)
#### Changed
- Preventing access to invalid state.
- Updated docs.

---

### Version 4.0.9 (30th June 2015)
#### Added
- Added Sociomantic `partner_id`.
- Added reading of responses to click packages.

#### Changed
- Revenue logs match value send.

---

### Version 4.0.8 (10th June 2015)
#### Fixed
- Install referrer does not send the first session.

#### Changed
- Timer is not created every time it starts.
- Hash functions are now accessible for plugins.

---

### Version 4.0.7 (5th June 2015)
#### Added
- Added new `click label` parameter in attribution.
- Added injection of optional parameters in Criteo events.
- Added `partner_id` optional parameter in Criteo.

---

### Version 4.0.6 (8th May 2015)
#### Added
- Added support for muti-process apps.

#### Changed
- Updated Criteo plugin.

---

### Version 4.0.5 (30th April 2015)
#### Changed
- Updated Criteo plugin.
- Changed Google Play Services availability check.

---

### Version 4.0.4 (23rd April 2015)
#### Changed
- Prefixed Sociomantic params to avoid ambiguities.

---

### Version 4.0.3 (20th April 2015)
#### Added
- Added Sociomantic plugin.

#### Changed
- Updated documentation to Google play services v7.

#### Fixed
- Fixed Criteo product string parsing.

---

### Version 4.0.2 (25th March 2015)
#### Changed
- Formatting string using US locale.

---

### Version 4.0.1 (23rd March 2015)
#### Changed
- Updated Criteo Plugin with new events.
- Improved serialization and migration.

---

### Version 4.0.0 (13th March 2015)
#### Added
- Added config objects to launch SDK and track events.
- Added sending of currency with revenue.
- Added partner parameters feature.
- Added offline mode feature.
- Added Criteo plugin that allows to track Criteo type of events.

#### Changed
- Replaced response data delegate with attribution changed delegate.

---

### Version 3.6.2 (22nd December 2014)
#### Changed
- Changed Android SDK target to 21, a.k.a, Lollipop.

---

### Version 3.6.1 (3rd December 2014)
#### Changed
- You can now call the Adjust API with a `Context` instead of an `Activity`.
- Updated pom.xml for Maven.

---

### Version 3.6.0 (3rd December 2014)
#### Added
- Added creation of the plugin mechanism for the SDK.

---

### Version 3.5.0 (25th July 2014)
#### Added
- Added usage of Google Advertisement ID as default device ID. If Google Play Services is present, don't send MAC Address.

#### Changed
- Removed Google Play Services `.jar` file. Only the one provided by the app is needed.

---

### Version 3.4.0 (17th July 2014)
#### Added
- Added opening of the deep link if the server responds with one after the install.

---

### Version 3.3.6 (16th July 2014)
#### Fixed
- Fixed check for malformed app token.
- Fixed bug that didn't handle malformed app token properly.

---

### Version 3.3.5 (1st July 2014)
#### Added
- Added sending of `tracking_enabled` to know if the user opted out of tracking.

#### Changed
- Always sending Google Play Services Advertisement Id.

---

### Version 3.3.4 (25th January 2014)
#### Added
- Added new response data fields for tracker information.

---

### Version 3.3.3 (10th January 2014)
#### Added
- Added Android Studio build via gradle.properties.

#### Changed
- Removed static dependency to Google Play Services library.
- Obtaining Google Advertising ID via reflection.

---

### Version 3.3.2 (8th May 2014)
#### Added
- Added local repository in Maven for Google Play Services dependency.

---

### Version 3.3.1 (29th April 2014)
#### Fixed
- Added Gradle build fix.

---

### Version 3.3.0 (16th April 2014)
#### Added
- Added deep link parameters.

#### Fixed
- Fixed new fields on migrating devices.

---

### Version 3.2.0 (7th April 2014)
#### Added
- Added option to disable and enable the SDK temporarily.
- Added support for Google Play Services Advertising ID.

---

### Version 3.0.0 (24th February 2014)
#### Added
- Added In-App source access.
- Added listener to support In-App source access.

#### Changed
- Renamed `AdjustIo` to `Adjust`.

---

### Version 2.1.6 (13th January 2014)
#### Added
- Added option to disable offline tracking.
- Added `sandbox` environment.
- Added sending of `tracking_enabled` parameter.

---

### Version 2.1.5 (10th January 2014)
#### Fixed
- Fixed bugs introduced in recent refactorings.

---

### Version 2.1.4 (26th November 2013)
#### Added
- Added `PackageQueue` persistence handling of `NullPointerExceptions`.

---

### Version 2.1.3 (21st November 2013)
#### Added
- Added support for SDK wrappers for Unity and Adobe AIR.

#### Fixed
- Fixed a crash that resulted from our changed `ActivityPackage` representation that was introduced in `v2.1.2`.

---

### Version 2.1.2 (15th November 2013)
#### Changed
- Performed big code cleanup.

#### Fixed
- Fixed context crash.

---

### Version 2.1.1 (1st October 2013)
#### Changed
- Updated version in pom.xml file.

---

### Version 2.1.0 (18th September 2013)
#### Added
- Added event buffering feature.
- Added default tracker feature.

---

### Version 2.0.1 (17th August 2012)
#### Fixed
- Fixed memory leaking issue.
- Using `ApplicationContext` instead of `ActivityContext` to avoid leakage.

---

### Version 2.0 (16th July 2013)
#### Added
- Added support for iOS 7.
- Added session aggregation.
- Added meta information for sessions and events.
- Added offline tracking feature.
- Added persistent storage (crash safe).
- Added multi-threading.
- Added migration guide.

---

### Version 1.0.0 (24th October 2012)
#### Added
- Initial release of the adjust SDK for Android.<|MERGE_RESOLUTION|>--- conflicted
+++ resolved
@@ -1,5 +1,3 @@
-<<<<<<< HEAD
-=======
 ### Version 4.11.4 (5th May 2017)
 #### Added
 - Added check if `sdk_click` package response contains attribution information.
@@ -10,7 +8,6 @@
 
 ---
 
->>>>>>> bf9bfa10
 ### Version 4.11.3 (5th April 2017)
 #### Changed
 - Removed connection validity checks.
