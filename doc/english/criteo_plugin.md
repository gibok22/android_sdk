--- conflicted
+++ resolved
@@ -3,11 +3,7 @@
 Add the dependency of the adjust sdk with the Criteo plugin:
 
 ```
-<<<<<<< HEAD
-compile 'com.adjust.sdk:adjust-android-criteo:4.11.3'
-=======
 compile 'com.adjust.sdk:adjust-android-criteo:4.11.4'
->>>>>>> bf9bfa10
 ```
 
 Or integrate adjust with Criteo events by following these steps:
