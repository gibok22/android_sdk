--- conflicted
+++ resolved
@@ -97,11 +97,7 @@
 If you are using Maven, add this line instead:
 
 ```
-<<<<<<< HEAD
-compile 'com.adjust.sdk:adjust-android:4.11.3'
-=======
 compile 'com.adjust.sdk:adjust-android:4.11.4'
->>>>>>> bf9bfa10
 ```
 
 ### <a id="sdk-gps"></a>Add Google Play Services
