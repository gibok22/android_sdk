--- conflicted
+++ resolved
@@ -1,19 +1,11 @@
 ## Summary
 
-<<<<<<< HEAD
-This is the Android SDK of Adjust. You ca read more about Adjust at
-[adjust.io].
+This is the Android SDK of adjust.io™. You can read more about adjust.io™ at
+adjust.io.
 
 ## Basic Installation
 
-These are the minimal steps required to integrate the Adjust SDK into your
-=======
-This is the Android SDK of adjust.io™. You can read more about adjust.io™ at adjust.io.
-
-## Basic Installation
-
 These are the minimal steps required to integrate the adjust SDK into your
->>>>>>> c532f223
 Android project. We are going to assume that you use Eclipse for your Android
 development.
 
@@ -40,11 +32,7 @@
 
 ![][import]
 
-<<<<<<< HEAD
-### 3. Add the Adjust library to your project
-=======
 ### 3. Add the adjust library to your project
->>>>>>> c532f223
 
 In the Package Explorer right click on your Android project and select
 `Properties`.
@@ -134,11 +122,7 @@
 `INSTALL_REFERRER` intent, follow [these instructions][referrer] to add the
 Adjust receiver.
 
-<<<<<<< HEAD
-### 7. Integrate Adjust into your app
-=======
 ### 7. Integrate adjust into your app
->>>>>>> c532f223
 
 To provide proper session tracking it is required to call certain Adjust
 methods every time any Activity resumes or pauses. Otherwise the SDK might miss
@@ -186,20 +170,12 @@
 
 ## Additional Features
 
-<<<<<<< HEAD
-Once you have integrated the Adjust SDK into your project, you can take
-=======
 Once you have integrated the adjust SDK into your project, you can take
->>>>>>> c532f223
 advantage of the following features.
 
 ### Add tracking of custom events.
 
-<<<<<<< HEAD
-You can tell Adjust about every event you want. Suppose you want to track
-=======
 You can tell adjust about every event you want. Suppose you want to track
->>>>>>> c532f223
 every tap on a button. You would have to create a new Event Token in your
 [dashboard]. Let's say that Event Token is `abc123`. In your button's `onClick`
 method you could then add the following line to track the click:
