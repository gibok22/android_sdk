--- conflicted
+++ resolved
@@ -19,14 +19,8 @@
     int ONE_MINUTE     = 60 * ONE_SECOND;
     int THIRTY_MINUTES = 30 * ONE_MINUTE;
 
-<<<<<<< HEAD
-    //String BASE_URL   = "https://app.adjust.io"; todo switch to prod
-    String BASE_URL   = "https://stage.adjust.io"; // todo delete stage ref
-    String CLIENT_SDK = "android2.1.5";
-=======
     String BASE_URL   = "https://app.adjust.io";
     String CLIENT_SDK = "android2.1.6";
->>>>>>> 960e2414
     String LOGTAG     = "AdjustIo";
 
     String SESSION_STATE_FILENAME    = "AdjustIoActivityState";
