--- conflicted
+++ resolved
@@ -22,21 +22,13 @@
 dependencies {
     compile fileTree(dir: 'libs', include: ['*.jar'])
     compile 'com.android.support:appcompat-v7:25.0.1'
-<<<<<<< HEAD
-    compile 'com.google.android.gms:play-services-analytics:10.0.1'
-=======
     compile 'com.google.android.gms:play-services-analytics:10.2.1'
->>>>>>> bf9bfa10
     // imported module
     compile project(":adjust")
     // running mvn package
     //compile fileTree(dir: '../target', include: ['*.jar'])
     // using maven repository
-<<<<<<< HEAD
-    //compile 'com.adjust.sdk:adjust-android:4.11.3'
-=======
     //compile 'com.adjust.sdk:adjust-android:4.11.4'
->>>>>>> bf9bfa10
 
     debugCompile 'com.squareup.leakcanary:leakcanary-android:1.5'
     releaseCompile 'com.squareup.leakcanary:leakcanary-android-no-op:1.5'
