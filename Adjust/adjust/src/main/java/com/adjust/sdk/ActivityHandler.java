--- conflicted
+++ resolved
@@ -1151,7 +1151,9 @@
         }
 
         String urlString = url.toString();
-<<<<<<< HEAD
+        if (urlString == null || urlString.length() == 0) {
+            return;
+        }
         logger.verbose("Url to parse (%s)", url);
 
         UrlQuerySanitizer querySanitizer = new UrlQuerySanitizer();
@@ -1159,18 +1161,6 @@
         querySanitizer.setAllowUnregisteredParamaters(true);
         querySanitizer.parseUrl(urlString);
 
-=======
-        if (urlString == null || urlString.length() == 0) {
-            return;
-        }
-        logger.verbose("Url to parse (%s)", url);
-
-        UrlQuerySanitizer querySanitizer = new UrlQuerySanitizer();
-        querySanitizer.setUnregisteredParameterValueSanitizer(UrlQuerySanitizer.getAllButNulLegal());
-        querySanitizer.setAllowUnregisteredParamaters(true);
-        querySanitizer.parseUrl(urlString);
-
->>>>>>> bf9bfa10
         PackageBuilder clickPackageBuilder = queryStringClickPackageBuilderI(querySanitizer.getParameterList());
         if (clickPackageBuilder == null) {
             return;
@@ -1184,12 +1174,8 @@
     }
 
     private PackageBuilder queryStringClickPackageBuilderI(
-<<<<<<< HEAD
-            List<UrlQuerySanitizer.ParameterValuePair> queryList) {
-=======
             List<UrlQuerySanitizer.ParameterValuePair> queryList)
     {
->>>>>>> bf9bfa10
         if (queryList == null) {
             return null;
         }
